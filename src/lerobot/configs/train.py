# Copyright 2024 The HuggingFace Inc. team. All rights reserved.
#
# Licensed under the Apache License, Version 2.0 (the "License");
# you may not use this file except in compliance with the License.
# You may obtain a copy of the License at
#
#     http://www.apache.org/licenses/LICENSE-2.0
#
# Unless required by applicable law or agreed to in writing, software
# distributed under the License is distributed on an "AS IS" BASIS,
# WITHOUT WARRANTIES OR CONDITIONS OF ANY KIND, either express or implied.
# See the License for the specific language governing permissions and
# limitations under the License.
import datetime as dt
import os
from dataclasses import dataclass, field
from pathlib import Path
from typing import Type

import draccus
from huggingface_hub import hf_hub_download
from huggingface_hub.errors import HfHubHTTPError

from lerobot import envs
from lerobot.configs import parser
from lerobot.configs.default import DatasetConfig, EvalConfig, SwanLabConfig, WandBConfig
from lerobot.configs.policies import PreTrainedConfig
from lerobot.optim import OptimizerConfig
from lerobot.optim.schedulers import LRSchedulerConfig
from lerobot.utils.hub import HubMixin

TRAIN_CONFIG_NAME = "train_config.json"


@dataclass
class TrainPipelineConfig(HubMixin):
    dataset: DatasetConfig
    env: envs.EnvConfig | None = None
    policy: PreTrainedConfig | None = None
    # Set `dir` to where you would like to save all of the run outputs. If you run another training session
    # with the same value for `dir` its contents will be overwritten unless you set `resume` to true.
    output_dir: Path | None = None
    job_name: str | None = None
    # Set `resume` to true to resume a previous run. In order for this to work, you will need to make sure
    # `dir` is the directory of an existing run with at least one checkpoint in it.
    # Note that when resuming a run, the default behavior is to use the configuration from the checkpoint,
    # regardless of what's provided with the training command at the time of resumption.
    resume: bool = False
    # `seed` is used for training (eg: model initialization, dataset shuffling)
    # AND for the evaluation environments.
    seed: int | None = 1000
    # Number of workers for the dataloader.
    num_workers: int = 4
    batch_size: int = 8
    steps: int = 100_000
    eval_freq: int = 20_000
    log_freq: int = 200
    save_checkpoint: bool = True
    # Checkpoint is saved every `save_freq` training iterations and after the last training step.
    save_freq: int = 20_000
    use_policy_training_preset: bool = True
    optimizer: OptimizerConfig | None = None
    scheduler: LRSchedulerConfig | None = None
    eval: EvalConfig = field(default_factory=EvalConfig)
    # Select experiment tracker: "wandb", "swanlab", "both", or "none"
    tracker: str = "none"
    wandb: WandBConfig = field(default_factory=WandBConfig)
<<<<<<< HEAD
    swanlab: SwanLabConfig = field(default_factory=SwanLabConfig)
=======
    persistent_workers: bool = False
    prefetch_factor: int | None = None
>>>>>>> c86de9e2

    def __post_init__(self):
        self.checkpoint_path = None

    def validate(self):
        # Validate tracker selection
        if self.tracker not in ["wandb", "swanlab", "both", "none"]:
            raise ValueError(
                f"tracker must be one of 'wandb', 'swanlab', 'both', or 'none', got '{self.tracker}'"
            )

        # Enable the selected trackers
        if self.tracker in ["wandb", "both"]:
            self.wandb.enable = True
        if self.tracker in ["swanlab", "both"]:
            self.swanlab.enable = True

        # HACK: We parse again the cli args here to get the pretrained paths if there was some.
        policy_path = parser.get_path_arg("policy")
        if policy_path:
            # Only load the policy config
            cli_overrides = parser.get_cli_overrides("policy")
            self.policy = PreTrainedConfig.from_pretrained(policy_path, cli_overrides=cli_overrides)
            self.policy.pretrained_path = policy_path
        elif self.resume:
            # The entire train config is already loaded, we just need to get the checkpoint dir
            config_path = parser.parse_arg("config_path")
            if not config_path:
                raise ValueError(
                    f"A config_path is expected when resuming a run. Please specify path to {TRAIN_CONFIG_NAME}"
                )
            if not Path(config_path).resolve().exists():
                raise NotADirectoryError(
                    f"{config_path=} is expected to be a local path. "
                    "Resuming from the hub is not supported for now."
                )
            policy_path = Path(config_path).parent
            self.policy.pretrained_path = policy_path
            self.checkpoint_path = policy_path.parent

        if not self.job_name:
            if self.env is None:
                self.job_name = f"{self.policy.type}"
            else:
                self.job_name = f"{self.env.type}_{self.policy.type}"

        if not self.resume and isinstance(self.output_dir, Path) and self.output_dir.is_dir():
            raise FileExistsError(
                f"Output directory {self.output_dir} already exists and resume is {self.resume}. "
                f"Please change your output directory so that {self.output_dir} is not overwritten."
            )
        elif not self.output_dir:
            now = dt.datetime.now()
            train_dir = f"{now:%Y-%m-%d}/{now:%H-%M-%S}_{self.job_name}"
            self.output_dir = Path("outputs/train") / train_dir

        if isinstance(self.dataset.repo_id, list):
            raise NotImplementedError("LeRobotMultiDataset is not currently implemented.")

        if not self.use_policy_training_preset and (self.optimizer is None or self.scheduler is None):
            raise ValueError("Optimizer and Scheduler must be set when the policy presets are not used.")
        elif self.use_policy_training_preset and not self.resume:
            self.optimizer = self.policy.get_optimizer_preset()
            self.scheduler = self.policy.get_scheduler_preset()

        if self.policy.push_to_hub and not self.policy.repo_id:
            raise ValueError(
                "'policy.repo_id' argument missing. Please specify it to push the model to the hub."
            )

    @classmethod
    def __get_path_fields__(cls) -> list[str]:
        """This enables the parser to load config from the policy using `--policy.path=local/dir`"""
        return ["policy"]

    def to_dict(self) -> dict:
        return draccus.encode(self)

    def _save_pretrained(self, save_directory: Path) -> None:
        with open(save_directory / TRAIN_CONFIG_NAME, "w") as f, draccus.config_type("json"):
            draccus.dump(self, f, indent=4)

    @classmethod
    def from_pretrained(
        cls: Type["TrainPipelineConfig"],
        pretrained_name_or_path: str | Path,
        *,
        force_download: bool = False,
        resume_download: bool = None,
        proxies: dict | None = None,
        token: str | bool | None = None,
        cache_dir: str | Path | None = None,
        local_files_only: bool = False,
        revision: str | None = None,
        **kwargs,
    ) -> "TrainPipelineConfig":
        model_id = str(pretrained_name_or_path)
        config_file: str | None = None
        if Path(model_id).is_dir():
            if TRAIN_CONFIG_NAME in os.listdir(model_id):
                config_file = os.path.join(model_id, TRAIN_CONFIG_NAME)
            else:
                print(f"{TRAIN_CONFIG_NAME} not found in {Path(model_id).resolve()}")
        elif Path(model_id).is_file():
            config_file = model_id
        else:
            try:
                config_file = hf_hub_download(
                    repo_id=model_id,
                    filename=TRAIN_CONFIG_NAME,
                    revision=revision,
                    cache_dir=cache_dir,
                    force_download=force_download,
                    proxies=proxies,
                    resume_download=resume_download,
                    token=token,
                    local_files_only=local_files_only,
                )
            except HfHubHTTPError as e:
                raise FileNotFoundError(
                    f"{TRAIN_CONFIG_NAME} not found on the HuggingFace Hub in {model_id}"
                ) from e

        cli_args = kwargs.pop("cli_args", [])
        with draccus.config_type("json"):
            return draccus.parse(cls, config_file, args=cli_args)


@dataclass(kw_only=True)
class TrainRLServerPipelineConfig(TrainPipelineConfig):
    dataset: DatasetConfig | None = None  # NOTE: In RL, we don't need an offline dataset<|MERGE_RESOLUTION|>--- conflicted
+++ resolved
@@ -65,12 +65,9 @@
     # Select experiment tracker: "wandb", "swanlab", "both", or "none"
     tracker: str = "none"
     wandb: WandBConfig = field(default_factory=WandBConfig)
-<<<<<<< HEAD
     swanlab: SwanLabConfig = field(default_factory=SwanLabConfig)
-=======
     persistent_workers: bool = False
     prefetch_factor: int | None = None
->>>>>>> c86de9e2
 
     def __post_init__(self):
         self.checkpoint_path = None
